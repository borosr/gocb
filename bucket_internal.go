--- conflicted
+++ resolved
@@ -15,27 +15,15 @@
 	return bi.b.getRandom(valuePtr)
 }
 
-<<<<<<< HEAD
 // UpsertMeta inserts or replaces (with metadata) a document in a bucket.
-func (bi *BucketInternal) UpsertMeta(key string, value, extra []byte, flags, expiry uint32, cas, revseqno uint64) (Cas, error) {
-	outcas, _, err := bi.b.upsertMeta(key, value, extra, flags, expiry, cas, revseqno)
+func (bi *BucketInternal) UpsertMeta(key string, value, extra []byte, options, flags, expiry uint32, cas, revseqno uint64) (Cas, error) {
+	outcas, _, err := bi.b.upsertMeta(key, value, extra, options, flags, expiry, cas, revseqno)
 	return outcas, err
 }
 
 // RemoveMeta removes a document (with metadata) from the bucket.
-func (bi *BucketInternal) RemoveMeta(key string, extra []byte, flags, expiry uint32, cas, revseqno uint64) (Cas, error) {
-	outcas, _, err := bi.b.removeMeta(key, extra, flags, expiry, cas, revseqno)
-=======
-// Inserts or replaces (with meta) a document in a bucket.
-func (bi *bucketInternal) UpsertMeta(key string, value, extra []byte, options, flags, expiry uint32, cas, revseqno uint64) (Cas, error) {
-	outcas, _, err := bi.b.upsertMeta(key, value, extra, options, flags, expiry, cas, revseqno)
-	return outcas, err
-}
-
-// Removes a document (with meta) from the bucket.
-func (bi *bucketInternal) RemoveMeta(key string, extra []byte, options, flags, expiry uint32, cas, revseqno uint64) (Cas, error) {
+func (bi *BucketInternal) RemoveMeta(key string, extra []byte, options, flags, expiry uint32, cas, revseqno uint64) (Cas, error) {
 	outcas, _, err := bi.b.removeMeta(key, extra, options, flags, expiry, cas, revseqno)
->>>>>>> d5b1a13c
 	return outcas, err
 }
 
